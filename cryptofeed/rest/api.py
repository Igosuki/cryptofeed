--- conflicted
+++ resolved
@@ -82,14 +82,9 @@
 
     def book(self, *args, **kwargs):
         raise NotImplementedError
-<<<<<<< HEAD
     
     # account specific
     def place_order(self, *args, **kwargs):
-=======
-
-    def place_order(self):
->>>>>>> 3bd508ba
         raise NotImplementedError
 
     def cancel_order(self, order_id, *args, **kwargs):
